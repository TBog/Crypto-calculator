/**
 * Cloudflare Worker for CoinGecko API Proxy with Caching
 * 
 * This worker proxies requests to the CoinGecko API with:
 * - Secure API key handling via environment variables
 * - Edge caching (1 hour TTL)
 * - CORS support for GitHub Pages
 * - Strict origin validation to prevent unauthorized API key usage
 * - Currency conversion layer for unsupported currencies
 */

// Allowed origins for accessing this worker
// For localhost/127.0.0.1: protocol and hostname must match (any port allowed)
// For production domains: protocol, hostname, and port must match exactly
const ALLOWED_ORIGINS = [
  'https://tbog.github.io',
  'http://localhost:3000',
  'http://localhost:8000',
  'http://127.0.0.1:3000',
  'http://127.0.0.1:8000',
  'http://localhost:5500', // Live Server default port
  'http://127.0.0.1:5500'
];

// Cache duration for supported currencies list (1 day in seconds)
const SUPPORTED_CURRENCIES_CACHE_TTL = 86400;

// Cache duration for exchange rates (1 hour in seconds)
const EXCHANGE_RATE_CACHE_TTL = 3600;

// Cache duration for LLM summaries (5 minutes in seconds)
const SUMMARY_CACHE_TTL = 300;

// Cache duration for price history used in summaries (10 minutes in seconds)
const PRICE_HISTORY_CACHE_TTL = 600;

// Cache duration for Bitcoin news (5-10 minutes in seconds)
const BITCOIN_NEWS_CACHE_TTL = 600; // 10 minutes

// KV key for stored Bitcoin news (matches news-updater-cron.js)
const KV_NEWS_KEY = 'BTC_ANALYZED_NEWS';

/**
 * Fetch Bitcoin news from Cloudflare KV (populated by scheduled worker)
 * This endpoint simply reads pre-fetched and pre-analyzed data from KV
 * No external API calls are made, ensuring ultra-fast response times
 * @param {Object} env - Environment variables (includes CRYPTO_NEWS_CACHE KV binding)
 * @returns {Promise<{data: Object, cacheStatus: string, lastUpdated: number}>} News data with cache status and timestamp
 */
async function fetchBitcoinNews(env) {
  try {
    // Read from KV namespace
    const cachedData = await env.CRYPTO_NEWS_CACHE.get(KV_NEWS_KEY, { type: 'json' });
    
    if (!cachedData) {
      // KV key is missing - scheduled worker hasn't run yet or failed
      throw new Error('News data temporarily unavailable. Please try again later.');
    }
    
    // Data structure from scheduled worker:
    // {
    //   articles: [...],
    //   totalArticles: number,
    //   lastUpdatedExternal: timestamp,
    //   sentimentCounts: { positive, negative, neutral }
    // }
    
    return {
      data: cachedData,
      cacheStatus: 'KV',
      lastUpdated: cachedData.lastUpdatedExternal || Date.now()
    };
  } catch (error) {
    console.error('Failed to fetch Bitcoin news from KV:', error);
    throw error;
  }
}

/**
 * Generic function to fetch data from CoinGecko API with caching
 * @param {string} endpoint - CoinGecko API endpoint (e.g., '/api/v3/simple/supported_vs_currencies')
 * @param {string} cacheKey - Cache key for storing the response
 * @param {number} cacheTTL - Cache time-to-live in seconds
 * @param {Object} env - Environment variables
 * @param {Object} ctx - Execution context
 * @returns {Promise<{data: Object, cacheStatus: string}>} API response data with cache status
 */
async function fetchFromCoinGecko(endpoint, cacheKey, cacheTTL, env, ctx) {
  const cache = caches.default;
  
  // Try to get from cache first
  const cacheUrl = new URL(`https://cache-internal/${cacheKey}`);
  const cachedResponse = await cache.match(cacheUrl);
  
  if (cachedResponse) {
    const data = await cachedResponse.json();
    return { data, cacheStatus: 'HIT' };
  }
  
  // Fetch from CoinGecko API
  const apiKey = env.COINGECKO_KEY;
  const headers = new Headers();
  if (apiKey) {
    headers.set('x-cg-demo-api-key', apiKey);
  }
  
  const url = `https://api.coingecko.com${endpoint}`;
  const response = await fetch(url, { headers });
  
  if (!response.ok) {
    throw new Error(`CoinGecko API request failed: ${response.status}`);
  }
  
  const data = await response.json();
  
  // Cache the result
  const cacheResponse = new Response(JSON.stringify(data), {
    headers: {
      'Content-Type': 'application/json',
      'Cache-Control': `public, max-age=${cacheTTL}`
    }
  });
  
  // Cache asynchronously using waitUntil - allows response to be sent while cache operation completes
  // This is the recommended pattern for Cloudflare Workers to avoid blocking the response
  ctx.waitUntil(cache.put(cacheUrl, cacheResponse));
  
  return { data, cacheStatus: 'MISS' };
}

/**
 * Fetch supported vs_currencies from CoinGecko API
 * @param {Object} env - Environment variables
 * @param {Object} ctx - Execution context
 * @returns {Promise<Array<string>>} Array of supported currency codes
 */
async function fetchSupportedCurrencies(env, ctx) {
  try {
    const result = await fetchFromCoinGecko(
      '/api/v3/simple/supported_vs_currencies',
      'coingecko-supported-currencies',
      SUPPORTED_CURRENCIES_CACHE_TTL,
      env,
      ctx
    );
    return result.data;
  } catch (error) {
    console.error('Failed to fetch supported currencies, using fallback:', error);
    // Fallback to minimal list if API fails - only BTC and USD as that's what we rely on
    return ['btc', 'usd'];
  }
}

/**
 * Fetch all supported currencies from ExchangeRate-API
 * @param {Object} ctx - Execution context
 * @returns {Promise<Object>} Object with currency codes and their exchange rates
 */
async function fetchAllExchangeRates(ctx) {
  const cacheKey = 'exchange-rate-all-usd';
  const cache = caches.default;
  
  // Try to get from cache first
  const cacheUrl = new URL(`https://cache-internal/${cacheKey}`);
  const cachedResponse = await cache.match(cacheUrl);
  
  if (cachedResponse) {
    const data = await cachedResponse.json();
    return data;
  }
  
  // Free tier API - no API key required for basic usage
  const exchangeUrl = `https://open.er-api.com/v6/latest/USD`;
  
  try {
    const response = await fetch(exchangeUrl);
    if (!response.ok) {
      throw new Error(`Exchange rate API responded with status ${response.status}`);
    }
    
    const data = await response.json();
    
    // Cache the result for 1 hour
    const cacheResponse = new Response(JSON.stringify(data), {
      headers: {
        'Content-Type': 'application/json',
        'Cache-Control': `public, max-age=${EXCHANGE_RATE_CACHE_TTL}`
      }
    });
    
    // Cache asynchronously using waitUntil
    ctx.waitUntil(cache.put(cacheUrl, cacheResponse));
    
    return data;
  } catch (error) {
    console.error('Failed to fetch exchange rates:', error);
    throw error;
  }
}

/**
 * Fetch exchange rate from USD to target currency using ExchangeRate-API
 * Uses the consolidated fetchAllExchangeRates to avoid duplicate API calls
 * @param {string} targetCurrency - Target currency code (e.g., 'ron')
 * @param {Object} ctx - Execution context
 * @returns {Promise<number>} Exchange rate from USD to target currency
 */
async function fetchExchangeRate(targetCurrency, ctx) {
  const upperCurrency = targetCurrency.toUpperCase();
  
  try {
    // Fetch all rates (will use cache if available)
    const data = await fetchAllExchangeRates(ctx);
    const rate = data.rates[upperCurrency];
    
    if (!rate) {
      throw new Error(`Exchange rate not found for currency: ${upperCurrency}`);
    }
    
    return rate;
  } catch (error) {
    console.error('Failed to fetch exchange rate:', error);
    throw error;
  }
}

/**
 * Convert market_chart data from USD to target currency
 * @param {Object} data - CoinGecko market_chart response data
 * @param {number} exchangeRate - Exchange rate from USD to target currency
 * @returns {Object} Converted data
 */
function convertMarketChartData(data, exchangeRate) {
  const converted = {};
  
  // Convert prices array [[timestamp, price], ...]
  if (data.prices) {
    converted.prices = data.prices.map(([timestamp, price]) => [
      timestamp,
      price * exchangeRate
    ]);
  }
  
  // Convert market_caps array [[timestamp, market_cap], ...]
  if (data.market_caps) {
    converted.market_caps = data.market_caps.map(([timestamp, marketCap]) => [
      timestamp,
      marketCap * exchangeRate
    ]);
  }
  
  // Convert total_volumes array [[timestamp, volume], ...]
  if (data.total_volumes) {
    converted.total_volumes = data.total_volumes.map(([timestamp, volume]) => [
      timestamp,
      volume * exchangeRate
    ]);
  }
  
  return converted;
}

/**
 * Convert simple price data from USD to target currency
 * @param {Object} data - CoinGecko simple/price response data
 * @param {number} exchangeRate - Exchange rate from USD to target currency
 * @param {string} targetCurrency - Target currency code
 * @returns {Object} Converted data
 */
function convertSimplePriceData(data, exchangeRate, targetCurrency) {
  const converted = {};
  
  // Simple price endpoint returns data like: { "bitcoin": { "usd": 43000 } }
  for (const [coin, prices] of Object.entries(data)) {
    if (prices.usd !== undefined) {
      // Copy all existing fields and add the converted currency
      converted[coin] = {
        ...prices,  // Preserve any other existing currency fields
        [targetCurrency.toLowerCase()]: prices.usd * exchangeRate
      };
    } else {
      // If no USD price, just copy as-is
      converted[coin] = prices;
    }
  }
  
  return converted;
}

/**
 * Fetch Bitcoin price history from CoinGecko API in USD
 * Uses cache to avoid repeated API calls
 * @param {Object} env - Environment variables
 * @param {Object} ctx - Execution context
 * @param {number} days - Number of days of history (1, 7, 30, or 90)
 * @returns {Promise<{data: Object, cacheStatus: string}>} Price history data with cache status
 */
async function fetchPriceHistory(env, ctx, days = 1) {
  try {
    return await fetchFromCoinGecko(
      `/api/v3/coins/bitcoin/market_chart?vs_currency=usd&days=${days}`,
      `price-history-usd-${days}d`,
      PRICE_HISTORY_CACHE_TTL,
      env,
      ctx
    );
  } catch (error) {
    console.error('Failed to fetch price history:', error);
    throw error;
  }
}

function formatTimestamp(timestamp) {
  const d = new Date(timestamp);
  const yyyy = d.getFullYear();
  const mm = String(d.getMonth() + 1).padStart(2, "0"); // Months are 0-indexed
  const dd = String(d.getDate()).padStart(2, "0");
  const hh = String(d.getHours()).padStart(2, "0");
  const min = String(d.getMinutes()).padStart(2, "0");
  return `${yyyy}-${mm}-${dd} ${hh}:${min}`;
}

/**
 * Convert price history data to human-readable text for LLM
 * @param {Object} priceData - Price history data from CoinGecko
 * @param {string} periodLabel - Period label (e.g., "Last 24 Hours", "Last 7 Days")
 * @returns {string} Human-readable text description
 */
function convertPriceHistoryToText(priceData, periodLabel = "Last 24 Hours") {
  if (!priceData || !priceData.prices || priceData.prices.length === 0) {
    return "No price data available.";
  }
  
  const prices = priceData.prices;
  const startPrice = prices[0][1];
  const endPrice = prices[prices.length - 1][1];
  const priceChange = endPrice - startPrice;
  const priceChangePercent = ((priceChange / startPrice) * 100).toFixed(2);
  
  // Calculate high and low
  let highPrice = -Infinity;
  let lowPrice = Infinity;
  let highTime = null;
  let lowTime = null;
  
  for (const [timestamp, price] of prices) {
    if (price > highPrice) {
      highPrice = price;
      highTime = timestamp;
    }
    if (price < lowPrice) {
      lowPrice = price;
      lowTime = timestamp;
    }
  }
  
  // Format timestamps
  const startTime = new Date(prices[0][0]).toISOString();
  const endTime = new Date(prices[prices.length - 1][0]).toISOString();
  const highTimeFormatted = new Date(highTime).toISOString();
  const lowTimeFormatted = new Date(lowTime).toISOString();
  
<<<<<<< HEAD
  let dataSummary = "|date time|price(USD)|\n|---|---|\n";
  
  // Set maximum number of samples
  const targetSamples = 90 * 4;
  const sampleInterval = Math.max(1, Math.floor(prices.length / targetSamples));

  // Simple sample of data

  /**
   * Split the data into evenly sized chunks.
   * For each chunk:
   * Computes avg, max, and min.
   * Compares the current chunk's average to the previous chunk's average.
   * Chooses the max if the average is rising, min if falling.
   * Outputs one representative sample per chunk, tagged with its timestamp.
   */
  let prevValue = null;
=======
  // Create hourly summary (sample every few hours for brevity)
  // Adjust sample size based on period length to keep input context manageable
  const targetSamples = prices.length > 200 ? 8 : 12; // Fewer samples for longer periods
  let hourlySummary = "Price points:\n";
  const sampleInterval = Math.max(1, Math.floor(prices.length / targetSamples));
>>>>>>> 0462b8c7
  for (let i = 0; i < prices.length; i += sampleInterval) {
    const chunk = prices.slice(i, i + sampleInterval);
    if (chunk.length === 0) continue;
  
    let chosenEntry;
  
    if (chunk.length === 1) {
      // Fast path for single-point chunks
      const [timestamp, price] = chunk[0];
      chosenEntry = [timestamp, price];
    } else {
      // Normal multi-point logic
      let sum = 0;
      let maxEntry = chunk[0];
      let minEntry = chunk[0];
  
      for (const entry of chunk) {
        const [, price] = entry;
        sum += price;
        if (price > maxEntry[1]) maxEntry = entry;
        if (price < minEntry[1]) minEntry = entry;
      }
  
      const avg = sum / chunk.length;
  
      if (prevValue === null) {
        chosenEntry = [chunk[Math.floor(chunk.length / 2)][0], avg];
      } else if (avg > prevValue) {
        // Uptrend → pick max
        chosenEntry = maxEntry;
      } else {
        // Downtrend or flat → pick min
        chosenEntry = minEntry;
      }
    }
  
    const [timestamp, price] = chosenEntry;
    const time = formatTimestamp(timestamp);
  
    dataSummary += `|${time}|${price.toFixed(0)}|\n`;
  
    prevValue = price;
  }
  
  const text = `### DATA_BTC
Bitcoin (BTC) data for ${periodLabel} (in USD):

Period: ${startTime} to ${endTime}

Summary Statistics:
- Starting Price: $${startPrice.toFixed(2)}
- Ending Price: $${endPrice.toFixed(2)}
- Price Change: $${priceChange.toFixed(2)} (${priceChangePercent}%)
- Period High: $${highPrice.toFixed(2)} at ${highTimeFormatted}
- Period Low: $${lowPrice.toFixed(2)} at ${lowTimeFormatted}
- Volatility Range: $${(highPrice - lowPrice).toFixed(2)}

${dataSummary}

Total data points: ${prices.length}`;

  return text;
}

/**
 * Generate LLM summary of Bitcoin price trends
 * @param {Object} env - Environment variables (includes AI binding)
 * @param {Object} ctx - Execution context
 * @param {string} period - Time period ('24h', '7d', '30d', '90d')
 * @returns {Promise<{summary: Object, cacheStatus: string}>} Summary response with cache status
 */
async function generatePriceSummary(env, ctx, period = '24h') {
  // Map period to days and labels
  const periodConfig = {
    '24h': { days: 1, label: 'Last 24 Hours' },
    '7d': { days: 7, label: 'Last 7 Days' },
    '30d': { days: 30, label: 'Last 30 Days' },
    '90d': { days: 90, label: 'Last 3 Months' }
  };
  
  const config = periodConfig[period] || periodConfig['24h'];
  const cacheKey = `btc-price-summary-${period}`;
  const cache = caches.default;
  
  // Try to get from cache first
  const cacheUrl = new URL(`https://cache-internal/${cacheKey}`);
  const cachedResponse = await cache.match(cacheUrl);
  
  if (cachedResponse) {
    const data = await cachedResponse.json();
    return { summary: data, cacheStatus: 'HIT' };
  }
  
  // Fetch price history (will use cache if available)
  const priceResult = await fetchPriceHistory(env, ctx, config.days);
  const priceData = priceResult.data;
  
  // Convert to human-readable text
  const priceText = convertPriceHistoryToText(priceData, config.label);
  
  // Generate summary using Cloudflare Workers AI
  try {
    const response = await env.AI.run('@cf/meta/llama-3.1-8b-instruct', {
      messages: [
        {
          role: 'system',
          content: 'You are a highly experienced **Cryptocurrency Financial Analyst**. You write using markdown instead of emoji. Analyze the provided Bitcoin price data and provide a concise summary of the trends, including key movements, overall direction, and any notable patterns followed by a final, three-sentence executive narrative. Your analysis must be purely based on the data provided in the DATA_BTC section. Response must be professional and quantitative.'
        },
        {
          role: 'user',
          content: priceText
        }
      ],
<<<<<<< HEAD
      max_tokens: 512  // Increased from default 256 to prevent truncation for longer periods
=======
      max_tokens: 1024  // Increased from default 256 to prevent truncation for longer periods
>>>>>>> 0462b8c7
    });
    
    const summary = {
      summary: response.response || response,
      timestamp: Date.now(),
      period: period,
      dataInputAI: priceText,
      priceData: {
        startPrice: priceData.prices[0][1],
        endPrice: priceData.prices[priceData.prices.length - 1][1],
        dataPoints: priceData.prices.length
      }
    };
    
    // Cache the result for 5 minutes
    const cacheResponse = new Response(JSON.stringify(summary), {
      headers: {
        'Content-Type': 'application/json',
        'Cache-Control': `public, max-age=${SUMMARY_CACHE_TTL}`
      }
    });
    
    ctx.waitUntil(cache.put(cacheUrl, cacheResponse));
    
    return { summary, cacheStatus: 'MISS' };
  } catch (error) {
    console.error('Failed to generate LLM summary:', error);
    throw error;
  }
}

export default {
  async fetch(request, env, ctx) {
    return handleRequest(request, env, ctx);
  }
};

/**
 * Main request handler
 * @param {Request} request - Incoming request
 * @param {Object} env - Environment variables
 * @param {Object} ctx - Execution context
 * @returns {Promise<Response>} Response with CORS headers and caching
 */
async function handleRequest(request, env, ctx) {
  // Get the origin from the request
  const origin = request.headers.get('Origin');
  
  // Validate origin against allowed list
  let isAllowedOrigin = false;
  if (origin && !isAllowedOrigin) {
    try {
      const originUrl = new URL(origin);
      
      // Check against each allowed origin
      for (const allowedOrigin of ALLOWED_ORIGINS) {
        try {
          const allowedUrl = new URL(allowedOrigin);
            // For production domains, require exact match (protocol, hostname, and port)
            if (originUrl.protocol === allowedUrl.protocol &&
                originUrl.hostname === allowedUrl.hostname &&
                originUrl.port === allowedUrl.port) {
              isAllowedOrigin = true;
              break;
            }
        } catch (e) {
          // Skip invalid URL in allowed list
          continue;
        }
      }
    } catch (e) {
      // Invalid origin URL, not allowed
      isAllowedOrigin = false;
    }
  }
  
  // CORS headers for responses
  const corsHeaders = {
    'Access-Control-Allow-Origin': isAllowedOrigin ? origin : ALLOWED_ORIGINS[0],
    'Access-Control-Allow-Methods': 'GET, HEAD, OPTIONS',
    'Access-Control-Allow-Headers': 'Content-Type',
    'Access-Control-Max-Age': '86400', // 24 hours
    'Access-Control-Expose-Headers': 'X-Cache-Status, X-Currency-Converted, X-Conversion-Warning, X-Exchange-Rate, X-Data-Source-Price, X-Data-Source-Exchange, X-Data-Source, X-Last-Updated, X-Cache-TTL, Cache-Control',
  };

  // Handle CORS preflight requests
  if (request.method === 'OPTIONS') {
    return new Response(null, {
      status: 204,
      headers: corsHeaders
    });
  }

  // Reject requests from unauthorized origins
  if (!isAllowedOrigin) {
    return new Response(JSON.stringify({
      error: 'Unauthorized',
      message: 'Origin not allowed'
    }), {
      status: 403,
      headers: {
        ...corsHeaders,
        'Content-Type': 'application/json'
      }
    });
  }

  // Only allow GET and HEAD requests
  if (request.method !== 'GET' && request.method !== 'HEAD') {
    return new Response('Method Not Allowed', {
      status: 405,
      headers: corsHeaders
    });
  }

  try {
    // Parse the request URL to get the query parameters
    const url = new URL(request.url);
    
    // Special endpoint to get supported currencies from CoinGecko
    if (url.pathname === '/api/v3/simple/supported_vs_currencies') {
      const supportedCurrencies = await fetchSupportedCurrencies(env, ctx);
      
      return new Response(JSON.stringify(supportedCurrencies), {
        status: 200,
        headers: {
          ...corsHeaders,
          'Content-Type': 'application/json',
          'Cache-Control': `public, max-age=${SUPPORTED_CURRENCIES_CACHE_TTL}`,
          'X-Data-Source': 'CoinGecko API'
        }
      });
    }

    // Parse the URL search (a string of parameters, starts with the question mark) to get the parameters
    const searchParams = new URLSearchParams(url.search);
    
    // Special endpoint for LLM-powered Bitcoin price trend summary
    if (url.pathname === '/ai/summary') {
      try {
        // Get period parameter (default to 24h)
        const period = searchParams.get('period') || '24h';
        
        // Validate period
        const validPeriods = ['24h', '7d', '30d', '90d'];
        if (!validPeriods.includes(period)) {
          return new Response(JSON.stringify({
            error: 'Invalid period parameter',
            message: `Period must be one of: ${validPeriods.join(', ')}`
          }), {
            status: 400,
            headers: {
              ...corsHeaders,
              'Content-Type': 'application/json'
            }
          });
        }
        
        const result = await generatePriceSummary(env, ctx, period);
        
        return new Response(JSON.stringify(result.summary), {
          status: 200,
          headers: {
            ...corsHeaders,
            'Content-Type': 'application/json',
            'Cache-Control': `public, max-age=${SUMMARY_CACHE_TTL}`,
            'X-Cache-Status': result.cacheStatus,
            'X-Data-Source': 'CoinGecko API + Cloudflare Workers AI',
            'X-Summary-Currency': 'USD',
            'X-Summary-Period': period
          }
        });
      } catch (error) {
        console.error('Failed to generate summary:', error);
        return new Response(JSON.stringify({
          error: 'Failed to generate price summary',
          message: error.message
        }), {
          status: 500,
          headers: {
            ...corsHeaders,
            'Content-Type': 'application/json'
          }
        });
      }
    }
    
    // Special endpoint for Bitcoin news feed - reads from KV (populated by scheduled worker)
    if (url.pathname === '/api/bitcoin-news') {
      try {
        const result = await fetchBitcoinNews(env);
        
        return new Response(JSON.stringify(result.data), {
          status: 200,
          headers: {
            ...corsHeaders,
            'Content-Type': 'application/json',
            'Cache-Control': `public, max-age=${BITCOIN_NEWS_CACHE_TTL}`,
            'X-Cache-Status': result.cacheStatus,
            'X-Data-Source': 'Cloudflare KV (updated by scheduled worker)',
            'X-Last-Updated': result.lastUpdated.toString(),
            'X-Cache-TTL': BITCOIN_NEWS_CACHE_TTL.toString()
          }
        });
      } catch (error) {
        console.error('Failed to fetch Bitcoin news from KV:', error);
        return new Response(JSON.stringify({
          error: 'News data temporarily unavailable',
          message: 'The news feed is being updated. Please try again in a few minutes.'
        }), {
          status: 503,
          headers: {
            ...corsHeaders,
            'Content-Type': 'application/json'
          }
        });
      }
    }
    
    // Fetch supported currencies list for validation
    const supportedCurrencies = await fetchSupportedCurrencies(env, ctx);
    
    // Check if this is a request that uses vs_currency parameter
    const vsCurrency = searchParams.get('vs_currency') || searchParams.get('vs_currencies');
    const isUnsupportedCurrency = vsCurrency && !supportedCurrencies.includes(vsCurrency.toLowerCase());
    
    // If unsupported currency, we'll need to convert from USD
    let exchangeRate = null;
    let originalCurrency = null;
    
    if (isUnsupportedCurrency) {
      originalCurrency = vsCurrency.toLowerCase();
      
      // Fetch exchange rate from USD to target currency
      try {
        exchangeRate = await fetchExchangeRate(originalCurrency, ctx);
      } catch (exchangeError) {
        return new Response(JSON.stringify({
          error: 'invalid vs_currency',
          message: `Currency '${vsCurrency}' is not supported by CoinGecko and exchange rate could not be fetched: ${exchangeError.message}`
        }), {
          status: 400,
          headers: {
            ...corsHeaders,
            'Content-Type': 'application/json'
          }
        });
      }
      
      // Replace the currency parameter(s) with USD for the upstream request
      // Handle both 'vs_currency' and 'vs_currencies' explicitly
      if (searchParams.has('vs_currency')) {
        searchParams.set('vs_currency', 'usd');
      }
      if (searchParams.has('vs_currencies')) {
        searchParams.set('vs_currencies', 'usd');
      }
    }
    
    // Construct the modified search params
    const modifiedSearch = isUnsupportedCurrency ? `?${searchParams.toString()}` : url.search;
    
    // Create a new request URL for caching purposes
    const cacheUrl = new URL(request.url);
    const cacheRequest = new Request(cacheUrl.toString(), request);
    
    // Check cache first
    const cache = caches.default;
    let response = await cache.match(cacheRequest);

    if (response) {
      // Cache hit - clone response and add CORS headers
      const newResponse = new Response(response.body, {
        status: response.status,
        statusText: response.statusText,
        headers: new Headers(response.headers)
      });
      Object.entries(corsHeaders).forEach(([key, value]) => {
        newResponse.headers.set(key, value);
      });
      newResponse.headers.set('X-Cache-Status', 'HIT');
      return newResponse;
    }

    // Cache miss - fetch from upstream
    const apiKey = env.COINGECKO_KEY; // Environment variable from Cloudflare Workers
    
    // Construct upstream CoinGecko API URL with potentially modified search params
    const upstreamUrl = `https://api.coingecko.com${url.pathname}${modifiedSearch}`;
    
    // Add API key as header for CoinGecko API
    const upstreamHeaders = new Headers();
    if (apiKey) {
      upstreamHeaders.set('x-cg-demo-api-key', apiKey);
    }

    // Fetch from CoinGecko
    const upstreamResponse = await fetch(upstreamUrl, {
      method: request.method,
      headers: upstreamHeaders
    });

    // Get the response body
    let responseData;
    let responseBody;
    const contentType = upstreamResponse.headers.get('content-type');
    
    if (upstreamResponse.ok && contentType && contentType.includes('application/json')) {
      responseData = await upstreamResponse.json();
      
      // If we need to convert currency, do it now
      if (isUnsupportedCurrency && exchangeRate) {
        if (url.pathname.includes('/market_chart')) {
          // Convert market_chart data
          responseData = convertMarketChartData(responseData, exchangeRate);
        } else if (url.pathname.includes('/simple/price')) {
          // Convert simple price data
          responseData = convertSimplePriceData(responseData, exchangeRate, originalCurrency);
        } else {
          // For other endpoints, return an error for unsupported currency
          return new Response(JSON.stringify({
            error: "Currency conversion is not supported for this endpoint.",
            message: `Currency conversion for '${originalCurrency}' is only supported for /market_chart and /simple/price endpoints.`
          }), {
            status: 400,
            headers: {
              ...corsHeaders,
              'Content-Type': 'application/json'
            }
          });
        }
      }
      
      // Convert to JSON string for response body
      responseBody = JSON.stringify(responseData);
    } else {
      // For non-JSON responses, just pass through the body
      responseBody = upstreamResponse.body;
    }

    // Create response with caching headers
    response = new Response(
      responseBody,
      {
        status: upstreamResponse.status,
        statusText: upstreamResponse.statusText,
        headers: new Headers(upstreamResponse.headers)
      }
    );

    // Add cache control header (10 minutes = 600 seconds)
    response.headers.set('Cache-Control', 'public, max-age=600');
    
    // Add CORS headers
    Object.entries(corsHeaders).forEach(([key, value]) => {
      response.headers.set(key, value);
    });
    
    // Add cache status header
    response.headers.set('X-Cache-Status', 'MISS');
    
    // Set proper content type only for JSON responses
    if (responseData) {
      response.headers.set('Content-Type', 'application/json');
      
      // Add attribution headers for data sources
      response.headers.set('X-Data-Source-Price', 'CoinGecko API');
      
      // Add headers to indicate currency conversion was performed
      if (isUnsupportedCurrency && exchangeRate) {
        response.headers.set('X-Currency-Converted', `USD -> ${originalCurrency.toUpperCase()}`);
        response.headers.set('X-Exchange-Rate', exchangeRate.toString());
        response.headers.set('X-Data-Source-Exchange', 'ExchangeRate-API');
        response.headers.set('X-Conversion-Warning', 'Exchange rates are approximate and may vary from actual values');
      }
    }

    // Cache the response (clone it first as the body can only be read once)
    if (upstreamResponse.ok) {
      ctx.waitUntil(cache.put(cacheRequest, response.clone()));
    }

    return response;

  } catch (error) {
    // Return error response with CORS headers
    return new Response(JSON.stringify({
      error: 'Failed to fetch data from CoinGecko API',
      message: error.message
    }), {
      status: 500,
      headers: {
        ...corsHeaders,
        'Content-Type': 'application/json'
      }
    });
  }
}<|MERGE_RESOLUTION|>--- conflicted
+++ resolved
@@ -360,31 +360,11 @@
   const highTimeFormatted = new Date(highTime).toISOString();
   const lowTimeFormatted = new Date(lowTime).toISOString();
   
-<<<<<<< HEAD
-  let dataSummary = "|date time|price(USD)|\n|---|---|\n";
-  
-  // Set maximum number of samples
-  const targetSamples = 90 * 4;
-  const sampleInterval = Math.max(1, Math.floor(prices.length / targetSamples));
-
-  // Simple sample of data
-
-  /**
-   * Split the data into evenly sized chunks.
-   * For each chunk:
-   * Computes avg, max, and min.
-   * Compares the current chunk's average to the previous chunk's average.
-   * Chooses the max if the average is rising, min if falling.
-   * Outputs one representative sample per chunk, tagged with its timestamp.
-   */
-  let prevValue = null;
-=======
   // Create hourly summary (sample every few hours for brevity)
   // Adjust sample size based on period length to keep input context manageable
   const targetSamples = prices.length > 200 ? 8 : 12; // Fewer samples for longer periods
   let hourlySummary = "Price points:\n";
   const sampleInterval = Math.max(1, Math.floor(prices.length / targetSamples));
->>>>>>> 0462b8c7
   for (let i = 0; i < prices.length; i += sampleInterval) {
     const chunk = prices.slice(i, i + sampleInterval);
     if (chunk.length === 0) continue;
@@ -498,11 +478,7 @@
           content: priceText
         }
       ],
-<<<<<<< HEAD
-      max_tokens: 512  // Increased from default 256 to prevent truncation for longer periods
-=======
       max_tokens: 1024  // Increased from default 256 to prevent truncation for longer periods
->>>>>>> 0462b8c7
     });
     
     const summary = {
